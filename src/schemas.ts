import * as z from 'zod'

export const FAIL_ON_SEVERITIES = [
  'critical',
  'high',
  'moderate',
  'low'
] as const
export const SEVERITIES = ['critical', 'high', 'moderate', 'low'] as const
export const SCOPES = ['unknown', 'runtime', 'development'] as const

export const FailOnSeveritySchema = z.enum(FAIL_ON_SEVERITIES).default('low')
export const SeveritySchema = z.enum(SEVERITIES).default('low')

export const ChangeSchema = z.object({
  change_type: z.enum(['added', 'removed']),
  manifest: z.string(),
  ecosystem: z.string(),
  name: z.string(),
  version: z.string(),
  package_url: z.string(),
  license: z.string().nullable(),
  source_repository_url: z.string().nullable(),
  scope: z.enum(SCOPES).optional(),
  vulnerabilities: z
    .array(
      z.object({
        severity: SeveritySchema,
        advisory_ghsa_id: z.string(),
        advisory_summary: z.string(),
        advisory_url: z.string()
      })
    )
    .optional()
    .default([])
})

export const PullRequestSchema = z.object({
  number: z.number(),
  base: z.object({sha: z.string()}),
  head: z.object({sha: z.string()})
})

export const ConfigurationOptionsSchema = z
  .object({
    fail_on_severity: FailOnSeveritySchema,
    fail_on_scopes: z.array(z.enum(SCOPES)).default(['runtime']),
    allow_licenses: z.array(z.string()).optional(),
    deny_licenses: z.array(z.string()).optional(),
    allow_dependencies_licenses: z.array(z.string()).optional(),
    allow_ghsas: z.array(z.string()).default([]),
    deny_packages: z.array(z.string()).default([]),
    deny_groups: z.array(z.string()).default([]),
    license_check: z.boolean().default(true),
    vulnerability_check: z.boolean().default(true),
    config_file: z.string().optional(),
    base_ref: z.string().optional(),
    head_ref: z.string().optional(),
<<<<<<< HEAD
    comment_summary_in_pr: z.boolean().default(false),
    warn_only: z.boolean().default(false)
=======
    retry_on_snapshot_warnings: z.boolean().default(false),
    retry_on_snapshot_warnings_timeout: z.number().default(120),
    comment_summary_in_pr: z
      .union([
        z.preprocess(
          val => (val === 'true' ? true : val === 'false' ? false : val),
          z.boolean()
        ),
        z.enum(['always', 'never', 'on-failure'])
      ])
      .default('never')
  })
  .transform(config => {
    if (config.comment_summary_in_pr === true) {
      config.comment_summary_in_pr = 'always'
    } else if (config.comment_summary_in_pr === false) {
      config.comment_summary_in_pr = 'never'
    }
    return config
>>>>>>> d53388ef
  })
  .superRefine((config, context) => {
    if (config.allow_licenses && config.deny_licenses) {
      context.addIssue({
        code: z.ZodIssueCode.custom,
        message: 'You cannot specify both allow-licenses and deny-licenses'
      })
    }
    if (config.allow_licenses && config.allow_licenses.length < 1) {
      context.addIssue({
        code: z.ZodIssueCode.custom,
        message: 'You should provide at least one license in allow-licenses'
      })
    }
    if (
      config.license_check === false &&
      config.vulnerability_check === false
    ) {
      context.addIssue({
        code: z.ZodIssueCode.custom,
        message: "Can't disable both license-check and vulnerability-check"
      })
    }
  })

export const ChangesSchema = z.array(ChangeSchema)
export const ComparisonResponseSchema = z.object({
  changes: z.array(ChangeSchema),
  snapshot_warnings: z.string()
})

export type Change = z.infer<typeof ChangeSchema>
export type Changes = z.infer<typeof ChangesSchema>
export type ComparisonResponse = z.infer<typeof ComparisonResponseSchema>
export type ConfigurationOptions = z.infer<typeof ConfigurationOptionsSchema>
export type FailOnSeverity = z.infer<typeof FailOnSeveritySchema>
export type Severity = z.infer<typeof SeveritySchema>
export type Scope = (typeof SCOPES)[number]<|MERGE_RESOLUTION|>--- conflicted
+++ resolved
@@ -1,15 +1,8 @@
 import * as z from 'zod'
 
-export const FAIL_ON_SEVERITIES = [
-  'critical',
-  'high',
-  'moderate',
-  'low'
-] as const
 export const SEVERITIES = ['critical', 'high', 'moderate', 'low'] as const
 export const SCOPES = ['unknown', 'runtime', 'development'] as const
 
-export const FailOnSeveritySchema = z.enum(FAIL_ON_SEVERITIES).default('low')
 export const SeveritySchema = z.enum(SEVERITIES).default('low')
 
 export const ChangeSchema = z.object({
@@ -43,7 +36,7 @@
 
 export const ConfigurationOptionsSchema = z
   .object({
-    fail_on_severity: FailOnSeveritySchema,
+    fail_on_severity: SeveritySchema,
     fail_on_scopes: z.array(z.enum(SCOPES)).default(['runtime']),
     allow_licenses: z.array(z.string()).optional(),
     deny_licenses: z.array(z.string()).optional(),
@@ -56,10 +49,6 @@
     config_file: z.string().optional(),
     base_ref: z.string().optional(),
     head_ref: z.string().optional(),
-<<<<<<< HEAD
-    comment_summary_in_pr: z.boolean().default(false),
-    warn_only: z.boolean().default(false)
-=======
     retry_on_snapshot_warnings: z.boolean().default(false),
     retry_on_snapshot_warnings_timeout: z.number().default(120),
     comment_summary_in_pr: z
@@ -70,7 +59,8 @@
         ),
         z.enum(['always', 'never', 'on-failure'])
       ])
-      .default('never')
+      .default('never'),
+    warn_only: z.boolean().default(false)
   })
   .transform(config => {
     if (config.comment_summary_in_pr === true) {
@@ -79,7 +69,6 @@
       config.comment_summary_in_pr = 'never'
     }
     return config
->>>>>>> d53388ef
   })
   .superRefine((config, context) => {
     if (config.allow_licenses && config.deny_licenses) {
@@ -115,6 +104,5 @@
 export type Changes = z.infer<typeof ChangesSchema>
 export type ComparisonResponse = z.infer<typeof ComparisonResponseSchema>
 export type ConfigurationOptions = z.infer<typeof ConfigurationOptionsSchema>
-export type FailOnSeverity = z.infer<typeof FailOnSeveritySchema>
 export type Severity = z.infer<typeof SeveritySchema>
 export type Scope = (typeof SCOPES)[number]