# Avoid using default values for options here since they will
# end up overriding external configurations.
name: 'Dependency Review'
description: 'Prevent the introduction of dependencies with known vulnerabilities'
author: 'GitHub'
inputs:
  repo-token:
    description: Token for the repository. Can be passed in using `{{ secrets.GITHUB_TOKEN }}`.
    required: false
    default: ${{ github.token }}
  fail-on-severity:
    description: Don't block PRs below this severity. Possible values are `low`, `moderate`, `high`, `critical`.
    required: false
  fail-on-scopes:
    description: Dependency scopes to block PRs on. Comma-separated list. Possible values are 'unknown', 'runtime', and 'development' (e.g. "runtime, development")
    required: false
  base-ref:
    description: The base git ref to be used for this check. Has a default value when the workflow event is `pull_request` or `pull_request_target`. Must be provided otherwise.
    required: false
  head-ref:
    description: The head git ref to be used for this check. Has a default value when the workflow event is `pull_request` or `pull_request_target`. Must be provided otherwise.
    required: false
  config-file:
    description: A path to the configuration file for the action.
    required: false
  allow-licenses:
    description: Comma-separated list of allowed licenses (e.g. "MIT, GPL 3.0, BSD 2 Clause")
    required: false
  deny-licenses:
    description: Comma-separated list of forbidden licenses (e.g. "MIT, GPL 3.0, BSD 2 Clause")
    required: false
  allow-dependencies-licenses:
    description: Comma-separated list of dependencies in purl format (e.g. "pkg:npm/express, pkg:pypi/pycrypto"). These dependencies will be permitted to use any license, no matter what license policy is enforced otherwise.
    required: false
  allow-ghsas:
    description: Comma-separated list of allowed GitHub Advisory IDs (e.g. "GHSA-abcd-1234-5679, GHSA-efgh-1234-5679")
    required: false
  external-repo-token:
    description: A token for fetching external configuration file if it lives in another repository. It is required if the repository is private
    required: false
  license-check:
    description: A boolean to determine if license checks should be performed
    required: false
  vulnerability-check:
    description: A boolean to determine if vulnerability checks should be performed
    required: false
  comment-summary-in-pr:
    description: Determines if the summary is posted as a comment in the PR itself. Setting this to `always` or `on-failure` requires you to give the workflow the write permissions for pull-requests
    required: false
<<<<<<< HEAD
  warn-only:
    description: When set to `true` this action will not make the action to fail, this override the `fail-on-severity` parameter.
    required: false
    default: false  

=======
  deny-packages:
    description: A comma-separated list of package URLs to deny (e.g. "pkg:npm/express, pkg:pypi/pycrypto")
    required: false
  deny-groups:
    description: A comma-separated list of package URLs for group(s)/namespace(s) to deny (e.g. "pkg:npm/express, pkg:pypi/pycrypto")
    required: false
  retry-on-snapshot-warnings:
    description: Whether to retry on snapshot warnings
    required: false
    default: false
  retry-on-snapshot-warnings-timeout:
    description: Number of seconds to wait before stopping snapshot retries.
    required: false
    default: 120
>>>>>>> d53388ef
runs:
  using: 'node20'
  main: 'dist/index.js'<|MERGE_RESOLUTION|>--- conflicted
+++ resolved
@@ -47,13 +47,6 @@
   comment-summary-in-pr:
     description: Determines if the summary is posted as a comment in the PR itself. Setting this to `always` or `on-failure` requires you to give the workflow the write permissions for pull-requests
     required: false
-<<<<<<< HEAD
-  warn-only:
-    description: When set to `true` this action will not make the action to fail, this override the `fail-on-severity` parameter.
-    required: false
-    default: false  
-
-=======
   deny-packages:
     description: A comma-separated list of package URLs to deny (e.g. "pkg:npm/express, pkg:pypi/pycrypto")
     required: false
@@ -68,7 +61,11 @@
     description: Number of seconds to wait before stopping snapshot retries.
     required: false
     default: 120
->>>>>>> d53388ef
+  warn-only:
+    description: When set to `true` this action will not make the action to fail, this override the `fail-on-severity` parameter.
+    required: false
+    default: false  
+
 runs:
   using: 'node20'
   main: 'dist/index.js'